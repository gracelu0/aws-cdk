import * as lambda from '@aws-cdk/aws-lambda';
import * as sns from '@aws-cdk/aws-sns';
import * as sns_subscriptions from '@aws-cdk/aws-sns-subscriptions';
import * as sqs from '@aws-cdk/aws-sqs';
import { App, CfnParameter, Stack } from '@aws-cdk/core';
<<<<<<< HEAD
import { Construct } from 'constructs';
import * as cfn from '../lib';

=======
import * as cfn from '../lib';

// keep this import separate from other imports to reduce chance for merge conflicts with v2-main
// eslint-disable-next-line no-duplicate-imports, import/order
import { Construct } from '@aws-cdk/core';

/* eslint-disable cdk/no-core-construct */

>>>>>>> b16ea9fe
interface MyNestedStackProps {
  readonly subscriber?: sqs.Queue;
  readonly siblingTopic?: sns.Topic; // a topic defined in a sibling nested stack
  readonly topicCount: number;
  readonly topicNamePrefix: string;
}

class MyNestedStack extends cfn.NestedStack {
  constructor(scope: Construct, id: string, props: MyNestedStackProps) {
    const topicNamePrefixLogicalId = 'TopicNamePrefix';

    super(scope, id, {
      parameters: {
        [topicNamePrefixLogicalId]: props.topicNamePrefix, // pass in a parameter to the nested stack
      },
    });

    const topicNamePrefixParameter = new CfnParameter(this, 'TopicNamePrefix', { type: 'String' });

    for (let i = 0; i < props.topicCount; ++i) {
      const topic = new sns.Topic(this, `topic-${i}`, { displayName: `${topicNamePrefixParameter.valueAsString}-${i}` });

      // since the subscription resources are defined in the subscriber's stack, this
      // will add an SNS subscription resource to the parent stack that reference this topic.
      if (props.subscriber) {
        topic.addSubscription(new sns_subscriptions.SqsSubscription(props.subscriber));
      }
    }

    if (props.subscriber) {
      new lambda.Function(this, 'fn', {
        runtime: lambda.Runtime.NODEJS_10_X,
        code: lambda.Code.inline('console.error("hi")'),
        handler: 'index.handler',
        environment: {
          TOPIC_ARN: props.siblingTopic ? props.siblingTopic.topicArn : '',
          QUEUE_URL: props.subscriber.queueUrl, // nested stack references a resource in the parent
        },
      });
    }
  }
}

class MyTestStack extends Stack {
  constructor(scope: Construct, id: string) {
    super(scope, id);

    const queue = new sqs.Queue(this, 'SubscriberQueue');

    new MyNestedStack(this, 'NestedStack1', { topicCount: 3, topicNamePrefix: 'Prefix1', subscriber: queue });
    new MyNestedStack(this, 'NestedStack2', { topicCount: 2, topicNamePrefix: 'Prefix2' });
  }
}

const app = new App();
new MyTestStack(app, 'nested-stacks-test');
app.synth();<|MERGE_RESOLUTION|>--- conflicted
+++ resolved
@@ -3,20 +3,14 @@
 import * as sns_subscriptions from '@aws-cdk/aws-sns-subscriptions';
 import * as sqs from '@aws-cdk/aws-sqs';
 import { App, CfnParameter, Stack } from '@aws-cdk/core';
-<<<<<<< HEAD
-import { Construct } from 'constructs';
-import * as cfn from '../lib';
-
-=======
 import * as cfn from '../lib';
 
 // keep this import separate from other imports to reduce chance for merge conflicts with v2-main
 // eslint-disable-next-line no-duplicate-imports, import/order
-import { Construct } from '@aws-cdk/core';
+import { Construct } from 'constructs';
 
 /* eslint-disable cdk/no-core-construct */
 
->>>>>>> b16ea9fe
 interface MyNestedStackProps {
   readonly subscriber?: sqs.Queue;
   readonly siblingTopic?: sns.Topic; // a topic defined in a sibling nested stack
