--- conflicted
+++ resolved
@@ -4,21 +4,14 @@
 import * as s3_assets from '@aws-cdk/aws-s3-assets';
 import * as sns from '@aws-cdk/aws-sns';
 import { App, CfnParameter, CfnResource, ContextProvider, LegacyStackSynthesizer, Names, Stack } from '@aws-cdk/core';
-<<<<<<< HEAD
-import { Construct } from 'constructs';
 import { Test } from 'nodeunit';
 import { NestedStack } from '../lib/nested-stack';
 
-=======
-import { Test } from 'nodeunit';
-import { NestedStack } from '../lib/nested-stack';
-
 // keep this import separate from other imports to reduce chance for merge conflicts with v2-main
 // eslint-disable-next-line no-duplicate-imports, import/order
-import { Construct } from '@aws-cdk/core';
+import { Construct } from 'constructs';
 
 /* eslint-disable cdk/no-core-construct */
->>>>>>> b16ea9fe
 /* eslint-disable max-len */
 
 export = {
