import { findAlarmThresholds, normalizeIntervals } from '@aws-cdk/aws-autoscaling-common';
import * as cloudwatch from '@aws-cdk/aws-cloudwatch';
import * as cdk from '@aws-cdk/core';
import { Construct } from 'constructs';
import { IScalableTarget } from './scalable-target';
import { AdjustmentType, MetricAggregationType, StepScalingAction } from './step-scaling-action';

// keep this import separate from other imports to reduce chance for merge conflicts with v2-main
// eslint-disable-next-line no-duplicate-imports, import/order
import { Construct as CoreConstruct } from '@aws-cdk/core';

export interface BasicStepScalingPolicyProps {
  /**
   * Metric to scale on.
   */
  readonly metric: cloudwatch.IMetric;

  /**
   * The intervals for scaling.
   *
   * Maps a range of metric values to a particular scaling behavior.
   */
  readonly scalingSteps: ScalingInterval[];

  /**
   * How the adjustment numbers inside 'intervals' are interpreted.
   *
   * @default ChangeInCapacity
   */
  readonly adjustmentType?: AdjustmentType;

  /**
   * Grace period after scaling activity.
   *
   * Subsequent scale outs during the cooldown period are squashed so that only
   * the biggest scale out happens.
   *
   * Subsequent scale ins during the cooldown period are ignored.
   *
   * @see https://docs.aws.amazon.com/autoscaling/application/APIReference/API_StepScalingPolicyConfiguration.html
   * @default No cooldown period
   */
  readonly cooldown?: cdk.Duration;

  /**
   * Minimum absolute number to adjust capacity with as result of percentage scaling.
   *
   * Only when using AdjustmentType = PercentChangeInCapacity, this number controls
   * the minimum absolute effect size.
   *
   * @default No minimum scaling effect
   */
  readonly minAdjustmentMagnitude?: number;
}

export interface StepScalingPolicyProps extends BasicStepScalingPolicyProps {
  /**
   * The scaling target
   */
  readonly scalingTarget: IScalableTarget;
}

/**
 * Define a scaling strategy which scales depending on absolute values of some metric.
 *
 * You can specify the scaling behavior for various values of the metric.
 *
 * Implemented using one or more CloudWatch alarms and Step Scaling Policies.
 */
<<<<<<< HEAD
export class StepScalingPolicy extends Construct {
=======
export class StepScalingPolicy extends CoreConstruct {
>>>>>>> ea67c545
  public readonly lowerAlarm?: cloudwatch.Alarm;
  public readonly lowerAction?: StepScalingAction;
  public readonly upperAlarm?: cloudwatch.Alarm;
  public readonly upperAction?: StepScalingAction;

  constructor(scope: Construct, id: string, props: StepScalingPolicyProps) {
    super(scope, id);

    if (props.scalingSteps.length < 2) {
      throw new Error('You must supply at least 2 intervals for autoscaling');
    }

    const adjustmentType = props.adjustmentType || AdjustmentType.CHANGE_IN_CAPACITY;
    const changesAreAbsolute = adjustmentType === AdjustmentType.EXACT_CAPACITY;

    const intervals = normalizeIntervals(props.scalingSteps, changesAreAbsolute);
    const alarms = findAlarmThresholds(intervals);

    if (alarms.lowerAlarmIntervalIndex !== undefined) {
      const threshold = intervals[alarms.lowerAlarmIntervalIndex].upper;

      this.lowerAction = new StepScalingAction(this, 'LowerPolicy', {
        adjustmentType,
        cooldown: props.cooldown,
        metricAggregationType: aggregationTypeFromMetric(props.metric),
        minAdjustmentMagnitude: props.minAdjustmentMagnitude,
        scalingTarget: props.scalingTarget,
      });

      for (let i = alarms.lowerAlarmIntervalIndex; i >= 0; i--) {
        this.lowerAction.addAdjustment({
          adjustment: intervals[i].change!,
          lowerBound: i !== 0 ? intervals[i].lower - threshold : undefined, // Extend last interval to -infinity
          upperBound: intervals[i].upper - threshold,
        });
      }

      this.lowerAlarm = new cloudwatch.Alarm(this, 'LowerAlarm', {
        // Recommended by AutoScaling
        metric: props.metric,
        alarmDescription: 'Lower threshold scaling alarm',
        comparisonOperator: cloudwatch.ComparisonOperator.LESS_THAN_OR_EQUAL_TO_THRESHOLD,
        evaluationPeriods: 1,
        threshold,
      });
      this.lowerAlarm.addAlarmAction(new StepScalingAlarmAction(this.lowerAction));
    }

    if (alarms.upperAlarmIntervalIndex !== undefined) {
      const threshold = intervals[alarms.upperAlarmIntervalIndex].lower;

      this.upperAction = new StepScalingAction(this, 'UpperPolicy', {
        adjustmentType,
        cooldown: props.cooldown,
        metricAggregationType: aggregationTypeFromMetric(props.metric),
        minAdjustmentMagnitude: props.minAdjustmentMagnitude,
        scalingTarget: props.scalingTarget,
      });

      for (let i = alarms.upperAlarmIntervalIndex; i < intervals.length; i++) {
        this.upperAction.addAdjustment({
          adjustment: intervals[i].change!,
          lowerBound: intervals[i].lower - threshold,
          upperBound: i !== intervals.length - 1 ? intervals[i].upper - threshold : undefined, // Extend last interval to +infinity
        });
      }

      this.upperAlarm = new cloudwatch.Alarm(this, 'UpperAlarm', {
        // Recommended by AutoScaling
        metric: props.metric,
        alarmDescription: 'Upper threshold scaling alarm',
        comparisonOperator: cloudwatch.ComparisonOperator.GREATER_THAN_OR_EQUAL_TO_THRESHOLD,
        evaluationPeriods: 1,
        threshold,
      });
      this.upperAlarm.addAlarmAction(new StepScalingAlarmAction(this.upperAction));
    }
  }
}

/**
 * A range of metric values in which to apply a certain scaling operation
 */
export interface ScalingInterval {
  /**
   * The lower bound of the interval.
   *
   * The scaling adjustment will be applied if the metric is higher than this value.
   *
   * @default Threshold automatically derived from neighbouring intervals
   */
  readonly lower?: number;

  /**
   * The upper bound of the interval.
   *
   * The scaling adjustment will be applied if the metric is lower than this value.
   *
   * @default Threshold automatically derived from neighbouring intervals
   */
  readonly upper?: number;

  /**
   * The capacity adjustment to apply in this interval
   *
   * The number is interpreted differently based on AdjustmentType:
   *
   * - ChangeInCapacity: add the adjustment to the current capacity.
   *  The number can be positive or negative.
   * - PercentChangeInCapacity: add or remove the given percentage of the current
   *   capacity to itself. The number can be in the range [-100..100].
   * - ExactCapacity: set the capacity to this number. The number must
   *   be positive.
   */
  readonly change: number;
}

function aggregationTypeFromMetric(metric: cloudwatch.IMetric): MetricAggregationType | undefined {
  const statistic = metric.toMetricConfig().metricStat?.statistic;
  if (statistic == null) { return undefined; } // Math expression, don't know aggregation, leave default

  switch (statistic) {
    case 'Average':
      return MetricAggregationType.AVERAGE;
    case 'Minimum':
      return MetricAggregationType.MINIMUM;
    case 'Maximum':
      return MetricAggregationType.MAXIMUM;
    default:
      throw new Error(`Cannot only scale on 'Minimum', 'Maximum', 'Average' metrics, got ${statistic}`);
  }
}

/**
 * Use a StepScalingAction as an Alarm Action
 *
 * This class is here and not in aws-cloudwatch-actions because this library
 * needs to use the class, and otherwise we'd have a circular dependency:
 *
 * aws-autoscaling -> aws-cloudwatch-actions (for using the Action)
 * aws-cloudwatch-actions -> aws-autoscaling (for the definition of IStepScalingAction)
 */
class StepScalingAlarmAction implements cloudwatch.IAlarmAction {
  constructor(private readonly stepScalingAction: StepScalingAction) {
  }

<<<<<<< HEAD
  public bind(_scope: Construct, _alarm: cloudwatch.IAlarm): cloudwatch.AlarmActionConfig {
=======
  public bind(_scope: CoreConstruct, _alarm: cloudwatch.IAlarm): cloudwatch.AlarmActionConfig {
>>>>>>> ea67c545
    return { alarmActionArn: this.stepScalingAction.scalingPolicyArn };
  }
}<|MERGE_RESOLUTION|>--- conflicted
+++ resolved
@@ -5,10 +5,6 @@
 import { IScalableTarget } from './scalable-target';
 import { AdjustmentType, MetricAggregationType, StepScalingAction } from './step-scaling-action';
 
-// keep this import separate from other imports to reduce chance for merge conflicts with v2-main
-// eslint-disable-next-line no-duplicate-imports, import/order
-import { Construct as CoreConstruct } from '@aws-cdk/core';
-
 export interface BasicStepScalingPolicyProps {
   /**
    * Metric to scale on.
@@ -67,11 +63,7 @@
  *
  * Implemented using one or more CloudWatch alarms and Step Scaling Policies.
  */
-<<<<<<< HEAD
 export class StepScalingPolicy extends Construct {
-=======
-export class StepScalingPolicy extends CoreConstruct {
->>>>>>> ea67c545
   public readonly lowerAlarm?: cloudwatch.Alarm;
   public readonly lowerAction?: StepScalingAction;
   public readonly upperAlarm?: cloudwatch.Alarm;
@@ -218,11 +210,7 @@
   constructor(private readonly stepScalingAction: StepScalingAction) {
   }
 
-<<<<<<< HEAD
   public bind(_scope: Construct, _alarm: cloudwatch.IAlarm): cloudwatch.AlarmActionConfig {
-=======
-  public bind(_scope: CoreConstruct, _alarm: cloudwatch.IAlarm): cloudwatch.AlarmActionConfig {
->>>>>>> ea67c545
     return { alarmActionArn: this.stepScalingAction.scalingPolicyArn };
   }
 }