--- conflicted
+++ resolved
@@ -1,12 +1,7 @@
 import * as cxschema from '@aws-cdk/cloud-assembly-schema';
 import {
-<<<<<<< HEAD
-  Annotations, ConcreteDependable, ContextProvider, DependableTrait, IConstruct,
-  IDependable, IResource, Lazy, Resource, Stack, Token, Tags, Names, Arn,
-=======
-  Annotations, ContextProvider,
+  Arn, Annotations, ContextProvider,
   IResource, Lazy, Resource, Stack, Token, Tags, Names,
->>>>>>> 0da627ff
 } from '@aws-cdk/core';
 import * as cxapi from '@aws-cdk/cx-api';
 import { Construct, Dependable, DependencyGroup, IConstruct, IDependable, Node } from 'constructs';
@@ -1931,12 +1926,8 @@
 
 class LookedUpVpc extends VpcBase {
   public readonly vpcId: string;
-<<<<<<< HEAD
   public readonly vpcArn: string;
-  public readonly internetConnectivityEstablished: IDependable = new ConcreteDependable();
-=======
   public readonly internetConnectivityEstablished: IDependable = new DependencyGroup();
->>>>>>> 0da627ff
   public readonly availabilityZones: string[];
   public readonly publicSubnets: ISubnet[];
   public readonly privateSubnets: ISubnet[];
