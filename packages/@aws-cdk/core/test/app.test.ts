import { ContextProvider } from '@aws-cdk/cloud-assembly-schema';
import * as cxapi from '@aws-cdk/cx-api';
<<<<<<< HEAD
import { CfnResource, Construct, DefaultStackSynthesizer, Stack, StackProps } from '../lib';
=======
import { Construct } from 'constructs';
import { nodeunitShim, Test } from 'nodeunit-shim';
import { CfnResource, DefaultStackSynthesizer, Stack, StackProps } from '../lib';
>>>>>>> 1e54fb92
import { Annotations } from '../lib/annotations';
import { App, AppProps } from '../lib/app';

function withApp(props: AppProps, block: (app: App) => void): cxapi.CloudAssembly {
  const app = new App({
    stackTraces: false,
    ...props,
    context: {
      [cxapi.NEW_STYLE_STACK_SYNTHESIS_CONTEXT]: false,
      ...props.context,
    },
  });

  block(app);

  return app.synth();
}

function synth(context?: { [key: string]: any }): cxapi.CloudAssembly {
  return withApp({ context }, app => {
    const stack1 = new Stack(app, 'stack1', { env: { account: '12345', region: 'us-east-1' } });
    new CfnResource(stack1, 's1c1', { type: 'DummyResource', properties: { Prop1: 'Prop1' } });
    const r2 = new CfnResource(stack1, 's1c2', { type: 'DummyResource', properties: { Foo: 123 } });

    const stack2 = new Stack(app, 'stack2');
    new CfnResource(stack2, 's2c1', { type: 'DummyResource', properties: { Prog2: 'Prog2' } });
    const c1 = new MyConstruct(stack2, 's1c2');

    // add some metadata
    stack1.node.addMetadata('meta', 111);
    Annotations.of(r2).addWarning('warning1');
    Annotations.of(r2).addWarning('warning2');
    c1.node.addMetadata('meta', { key: 'value' });
    app.node.addMetadata('applevel', 123); // apps can also have metadata
  });
}

function synthStack(name: string, includeMetadata: boolean = false, context?: any): cxapi.CloudFormationStackArtifact {
  const response = synth(context);
  const stack = response.getStackByName(name);

  if (!includeMetadata) {
    delete (stack as any).metadata;
  }

  return stack;
}

describe('app', () => {
  test('synthesizes all stacks and returns synthesis result', () => {
    const response = synth();
    delete (response as any).dir;

    expect(response.stacks.length).toEqual(2);

    const stack1 = response.stacks[0];
    expect(stack1.stackName).toEqual('stack1');
    expect(stack1.id).toEqual('stack1');
    expect(stack1.environment.account).toEqual('12345');
    expect(stack1.environment.region).toEqual('us-east-1');
    expect(stack1.environment.name).toEqual('aws://12345/us-east-1');
    expect(stack1.template).toEqual({
      Resources:
      {
        s1c1: { Type: 'DummyResource', Properties: { Prop1: 'Prop1' } },
        s1c2: { Type: 'DummyResource', Properties: { Foo: 123 } },
      },
    });
    expect(stack1.manifest.metadata).toEqual({
      '/stack1': [{ type: 'meta', data: 111 }],
      '/stack1/s1c1': [{ type: 'aws:cdk:logicalId', data: 's1c1' }],
      '/stack1/s1c2':
        [{ type: 'aws:cdk:logicalId', data: 's1c2' },
          { type: 'aws:cdk:warning', data: 'warning1' },
          { type: 'aws:cdk:warning', data: 'warning2' }],
    });

    const stack2 = response.stacks[1];
    expect(stack2.stackName).toEqual('stack2');
    expect(stack2.id).toEqual('stack2');
    expect(stack2.environment.name).toEqual('aws://unknown-account/unknown-region');
    expect(stack2.template).toEqual({
      Resources:
      {
        s2c1: { Type: 'DummyResource', Properties: { Prog2: 'Prog2' } },
        s1c2r1D1791C01: { Type: 'ResourceType1' },
        s1c2r25F685FFF: { Type: 'ResourceType2' },
      },
    });
    expect(stack2.manifest.metadata).toEqual({
      '/stack2/s2c1': [{ type: 'aws:cdk:logicalId', data: 's2c1' }],
      '/stack2/s1c2': [{ type: 'meta', data: { key: 'value' } }],
      '/stack2/s1c2/r1':
        [{ type: 'aws:cdk:logicalId', data: 's1c2r1D1791C01' }],
      '/stack2/s1c2/r2':
        [{ type: 'aws:cdk:logicalId', data: 's1c2r25F685FFF' }],
    });


  });

  test('context can be passed through CDK_CONTEXT', () => {
    process.env[cxapi.CONTEXT_ENV] = JSON.stringify({
      key1: 'val1',
      key2: 'val2',
    });
    const prog = new App();
    expect(prog.node.tryGetContext('key1')).toEqual('val1');
    expect(prog.node.tryGetContext('key2')).toEqual('val2');

  });

  test('context passed through CDK_CONTEXT has precedence', () => {
    process.env[cxapi.CONTEXT_ENV] = JSON.stringify({
      key1: 'val1',
      key2: 'val2',
    });
    const prog = new App({
      context: {
        key1: 'val3',
        key2: 'val4',
      },
    });
    expect(prog.node.tryGetContext('key1')).toEqual('val1');
    expect(prog.node.tryGetContext('key2')).toEqual('val2');

  });

  test('context from the command line can be used when creating the stack', () => {
    const output = synthStack('stack2', false, { ctx1: 'HELLO' });

    expect(output.template).toEqual({
      Resources: {
        s2c1: {
          Type: 'DummyResource',
          Properties: {
            Prog2: 'Prog2',
          },
        },
        s1c2r1D1791C01: {
          Type: 'ResourceType1',
        },
        s1c2r25F685FFF: {
          Type: 'ResourceType2',
          Properties: {
            FromContext: 'HELLO',
          },
        },
      },
    });

  });

  test('setContext(k,v) can be used to set context programmatically', () => {
    const prog = new App({
      context: {
        foo: 'bar',
      },
    });
    expect(prog.node.tryGetContext('foo')).toEqual('bar');

  });

  test('setContext(k,v) cannot be called after stacks have been added because stacks may use the context', () => {
    const prog = new App();
    new Stack(prog, 's1');
    expect(() => prog.node.setContext('foo', 'bar')).toThrow();

  });

  test('app.synth() performs validation first and if there are errors, it returns the errors', () => {

    class Child extends Construct {
      constructor(scope: Construct, id: string) {
        super(scope, id);

        this.node.addValidation({ validate: () => [`Error from ${this.node.id}`] });
      }
    }

    class Parent extends Stack {

    }

    const app = new App();

    const parent = new Parent(app, 'Parent');
    new Child(parent, 'C1');
    new Child(parent, 'C2');

    expect(() => app.synth()).toThrow(/Validation failed with the following errors/);


  });

  test('app.synthesizeStack(stack) will return a list of missing contextual information', () => {
    class MyStack extends Stack {
      constructor(scope: App, id: string, props?: StackProps) {
        super(scope, id, props);

        this.reportMissingContext({
          key: 'missing-context-key',
          provider: ContextProvider.AVAILABILITY_ZONE_PROVIDER,
          props: {
            account: '12345689012',
            region: 'ab-north-1',
          },
        },
        );

        this.reportMissingContext({
          key: 'missing-context-key-2',
          provider: ContextProvider.AVAILABILITY_ZONE_PROVIDER,
          props: {
            account: '12345689012',
            region: 'ab-south-1',
          },
        },
        );
      }
    }

    const assembly = withApp({}, app => {
      new MyStack(app, 'MyStack', { synthesizer: new DefaultStackSynthesizer() });
    });

    expect(assembly.manifest.missing).toEqual([
      {
        key: 'missing-context-key',
        provider: ContextProvider.AVAILABILITY_ZONE_PROVIDER,
        props: {
          lookupRoleArn: 'arn:${AWS::Partition}:iam::${AWS::AccountId}:role/cdk-hnb659fds-lookup-role-${AWS::AccountId}-${AWS::Region}',
          account: '12345689012',
          region: 'ab-north-1',
        },
      },
      {
        key: 'missing-context-key-2',
        provider: ContextProvider.AVAILABILITY_ZONE_PROVIDER,
        props: {
          lookupRoleArn: 'arn:${AWS::Partition}:iam::${AWS::AccountId}:role/cdk-hnb659fds-lookup-role-${AWS::AccountId}-${AWS::Region}',
          account: '12345689012',
          region: 'ab-south-1',
        },
      },
    ]);


  });

  /**
   * Runtime library versions are now synthesized into the Stack templates directly
   *
   * The are not emitted into Cloud Assembly metadata anymore
   */
  test('runtime library versions are not emitted in asm anymore', () => {
    const assembly = withApp({ analyticsReporting: true }, app => {
      const stack = new Stack(app, 'stack1');
      new CfnResource(stack, 'MyResource', { type: 'Resource::Type' });
    });

    expect(assembly.runtime).toEqual({ libraries: {} });

  });

  test('deep stack is shown and synthesized properly', () => {
  // WHEN
    const response = withApp({}, (app) => {
      const topStack = new Stack(app, 'Stack');
      const topResource = new CfnResource(topStack, 'Res', { type: 'CDK::TopStack::Resource' });

      const bottomStack = new Stack(topResource, 'Stack');
      new CfnResource(bottomStack, 'Res', { type: 'CDK::BottomStack::Resource' });
    });

    // THEN
    expect(response.stacks.map(s => ({ name: s.stackName, template: s.template }))).toEqual([
      {
        name: 'Stack',
        template: { Resources: { Res: { Type: 'CDK::TopStack::Resource' } } },
      },
      {
        name: 'StackResStack7E4AFA86',
        template: { Resources: { Res: { Type: 'CDK::BottomStack::Resource' } } },
      },
    ]);


  });

  test('stacks are written to the assembly file in a topological order', () => {
    // WHEN
    const assembly = withApp({}, (app) => {
      const stackC = new Stack(app, 'StackC');
      const stackD = new Stack(app, 'StackD');
      const stackA = new Stack(app, 'StackA');
      const stackB = new Stack(app, 'StackB');

      // Create the following dependency order:
      // A ->
      //      C -> D
      // B ->
      stackC.addDependency(stackA);
      stackC.addDependency(stackB);
      stackD.addDependency(stackC);
    });

    // THEN
    const artifactsIds = assembly.artifacts.map(a => a.id);
    expect(artifactsIds.indexOf('StackA')).toBeLessThan(artifactsIds.indexOf('StackC'));
    expect(artifactsIds.indexOf('StackB')).toBeLessThan(artifactsIds.indexOf('StackC'));
    expect(artifactsIds.indexOf('StackC')).toBeLessThan(artifactsIds.indexOf('StackD'));


  });

  test('application support any type in context', () => {
    const app = new App({
      context: {
        isString: 'string',
        isNumber: 10,
        isObject: { isString: 'string', isNumber: 10 },
      },
    });

    expect(app.node.tryGetContext('isString')).toEqual('string');
    expect(app.node.tryGetContext('isNumber')).toEqual(10);
    expect(app.node.tryGetContext('isObject')).toEqual({ isString: 'string', isNumber: 10 });


  });
});

class MyConstruct extends Construct {
  constructor(scope: Construct, id: string) {
    super(scope, id);

    new CfnResource(this, 'r1', { type: 'ResourceType1' });
    new CfnResource(this, 'r2', { type: 'ResourceType2', properties: { FromContext: this.node.tryGetContext('ctx1') } });
  }
}<|MERGE_RESOLUTION|>--- conflicted
+++ resolved
@@ -1,12 +1,8 @@
 import { ContextProvider } from '@aws-cdk/cloud-assembly-schema';
 import * as cxapi from '@aws-cdk/cx-api';
-<<<<<<< HEAD
-import { CfnResource, Construct, DefaultStackSynthesizer, Stack, StackProps } from '../lib';
-=======
 import { Construct } from 'constructs';
 import { nodeunitShim, Test } from 'nodeunit-shim';
 import { CfnResource, DefaultStackSynthesizer, Stack, StackProps } from '../lib';
->>>>>>> 1e54fb92
 import { Annotations } from '../lib/annotations';
 import { App, AppProps } from '../lib/app';
 
