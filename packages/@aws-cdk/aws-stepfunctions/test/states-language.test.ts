import * as iam from '@aws-cdk/aws-iam';
import * as cdk from '@aws-cdk/core';
<<<<<<< HEAD
import * as constructs from 'constructs';
=======
>>>>>>> 378bab97
import { Construct } from 'constructs';
import * as stepfunctions from '../lib';

describe('States Language', () => {
  test('A single task is a State Machine', () => {
    // GIVEN
    const stack = new cdk.Stack();

    // WHEN
    const chain = new stepfunctions.Pass(stack, 'Some State');

    // THEN
    expect(render(chain)).toStrictEqual({
      StartAt: 'Some State',
      States: {
        'Some State': { Type: 'Pass', End: true },
      },
    });
  }),

  test('A sequence of two tasks is a State Machine', () => {
    // GIVEN
    const stack = new cdk.Stack();

    // WHEN
    const task1 = new stepfunctions.Pass(stack, 'State One');
    const task2 = new stepfunctions.Pass(stack, 'State Two');

    const chain = stepfunctions.Chain
      .start(task1)
      .next(task2);

    // THEN
    expect(render(chain)).toStrictEqual({
      StartAt: 'State One',
      States: {
        'State One': { Type: 'Pass', Next: 'State Two' },
        'State Two': { Type: 'Pass', End: true },
      },
    });
  }),

  test('You dont need to hold on to the state to render the entire state machine correctly', () => {
    const stack = new cdk.Stack();

    // WHEN
    const task1 = new stepfunctions.Pass(stack, 'State One');
    const task2 = new stepfunctions.Pass(stack, 'State Two');

    task1.next(task2);

    // THEN
    expect(render(task1)).toStrictEqual({
      StartAt: 'State One',
      States: {
        'State One': { Type: 'Pass', Next: 'State Two' },
        'State Two': { Type: 'Pass', End: true },
      },
    });
  }),

  test('A chain can be appended to', () => {
    // GIVEN
    const stack = new cdk.Stack();

    const task1 = new stepfunctions.Pass(stack, 'State One');
    const task2 = new stepfunctions.Pass(stack, 'State Two');
    const task3 = new stepfunctions.Pass(stack, 'State Three');

    // WHEN
    const chain = stepfunctions.Chain
      .start(task1)
      .next(task2)
      .next(task3);

    // THEN
    expect(render(chain)).toStrictEqual({
      StartAt: 'State One',
      States: {
        'State One': { Type: 'Pass', Next: 'State Two' },
        'State Two': { Type: 'Pass', Next: 'State Three' },
        'State Three': { Type: 'Pass', End: true },
      },
    });
  }),

  test('A state machine can be appended to another state machine', () => {
    // GIVEN
    const stack = new cdk.Stack();

    const task1 = new stepfunctions.Pass(stack, 'State One');
    const task2 = new stepfunctions.Pass(stack, 'State Two');
    const task3 = new stepfunctions.Wait(stack, 'State Three', {
      time: stepfunctions.WaitTime.duration(cdk.Duration.seconds(10)),
    });

    // WHEN
    const chain = stepfunctions.Chain
      .start(task1)
      .next(stepfunctions.Chain.start(task2).next(task3));

    // THEN
    expect(render(chain)).toStrictEqual({
      StartAt: 'State One',
      States: {
        'State One': { Type: 'Pass', Next: 'State Two' },
        'State Two': { Type: 'Pass', Next: 'State Three' },
        'State Three': { Type: 'Wait', End: true, Seconds: 10 },
      },
    });

  }),

  test('A state machine definition can be instantiated and chained', () => {
    const stack = new cdk.Stack();
    const before = new stepfunctions.Pass(stack, 'Before');
    const after = new stepfunctions.Pass(stack, 'After');

    // WHEN
    const chain = before.next(new ReusableStateMachine(stack, 'Reusable')).next(after);

    // THEN
    expect(render(chain)).toStrictEqual({
      StartAt: 'Before',
      States: {
        'Before': { Type: 'Pass', Next: 'Choice' },
        'Choice': {
          Type: 'Choice',
          Choices: [
            { Variable: '$.branch', StringEquals: 'left', Next: 'Left Branch' },
            { Variable: '$.branch', StringEquals: 'right', Next: 'Right Branch' },
          ],
        },
        'Left Branch': { Type: 'Pass', Next: 'After' },
        'Right Branch': { Type: 'Pass', Next: 'After' },
        'After': { Type: 'Pass', End: true },
      },
    });
  }),

  test('A success state cannot be chained onto', () => {
    // GIVEN
    const stack = new cdk.Stack();

    const succeed = new stepfunctions.Succeed(stack, 'Succeed');
    const pass = new stepfunctions.Pass(stack, 'Pass');

    // WHEN
    expect(() => pass.next(succeed).next(pass)).toThrow();
  }),

  test('A failure state cannot be chained onto', () => {
    // GIVEN
    const stack = new cdk.Stack();
    const fail = new stepfunctions.Fail(stack, 'Fail', { error: 'X', cause: 'Y' });
    const pass = new stepfunctions.Pass(stack, 'Pass');

    // WHEN
    expect(() => pass.next(fail).next(pass)).toThrow();
  }),

  test('Parallels can contain direct states', () => {
    // GIVEN
    const stack = new cdk.Stack();

    const one = new stepfunctions.Pass(stack, 'One');
    const two = new stepfunctions.Pass(stack, 'Two');
    const three = new stepfunctions.Pass(stack, 'Three');

    // WHEN
    const para = new stepfunctions.Parallel(stack, 'Parallel');
    para.branch(one.next(two));
    para.branch(three);

    // THEN
    expect(render(para)).toStrictEqual({
      StartAt: 'Parallel',
      States: {
        Parallel: {
          Type: 'Parallel',
          End: true,
          Branches: [
            {
              StartAt: 'One',
              States: {
                One: { Type: 'Pass', Next: 'Two' },
                Two: { Type: 'Pass', End: true },
              },
            },
            {
              StartAt: 'Three',
              States: {
                Three: { Type: 'Pass', End: true },
              },
            },
          ],
        },
      },
    });
  }),

  test('Parallels can contain instantiated reusable definitions', () => {
    // GIVEN
    const stack = new cdk.Stack();

    // WHEN
    const para = new stepfunctions.Parallel(stack, 'Parallel');
    para.branch(new ReusableStateMachine(stack, 'Reusable1').prefixStates('Reusable1/'));
    para.branch(new ReusableStateMachine(stack, 'Reusable2').prefixStates('Reusable2/'));

    // THEN
    expect(render(para)).toStrictEqual({
      StartAt: 'Parallel',
      States: {
        Parallel: {
          Type: 'Parallel',
          End: true,
          Branches: [
            {
              StartAt: 'Reusable1/Choice',
              States: {
                'Reusable1/Choice': {
                  Type: 'Choice',
                  Choices: [
                    { Variable: '$.branch', StringEquals: 'left', Next: 'Reusable1/Left Branch' },
                    { Variable: '$.branch', StringEquals: 'right', Next: 'Reusable1/Right Branch' },
                  ],
                },
                'Reusable1/Left Branch': { Type: 'Pass', End: true },
                'Reusable1/Right Branch': { Type: 'Pass', End: true },
              },
            },
            {
              StartAt: 'Reusable2/Choice',
              States: {
                'Reusable2/Choice': {
                  Type: 'Choice',
                  Choices: [
                    { Variable: '$.branch', StringEquals: 'left', Next: 'Reusable2/Left Branch' },
                    { Variable: '$.branch', StringEquals: 'right', Next: 'Reusable2/Right Branch' },
                  ],
                },
                'Reusable2/Left Branch': { Type: 'Pass', End: true },
                'Reusable2/Right Branch': { Type: 'Pass', End: true },
              },
            },
          ],
        },
      },
    });
  }),

  test('State Machine Fragments can be wrapped in a single state', () => {
    // GIVEN
    const stack = new cdk.Stack();

    const reusable = new SimpleChain(stack, 'Hello');
    const state = reusable.toSingleState();

    expect(render(state)).toStrictEqual({
      StartAt: 'Hello',
      States: {
        Hello: {
          Type: 'Parallel',
          End: true,
          Branches: [
            {
              StartAt: 'Hello: Task1',
              States: {
                'Hello: Task1': { Type: 'Task', Next: 'Hello: Task2', Resource: 'resource' },
                'Hello: Task2': { Type: 'Task', End: true, Resource: 'resource' },
              },
            },
          ],
        },
      },
    });
  }),

  test('Chaining onto branched failure state ignores failure state', () => {
    // GIVEN
    const stack = new cdk.Stack();

    const yes = new stepfunctions.Pass(stack, 'Yes');
    const no = new stepfunctions.Fail(stack, 'No', { error: 'Failure', cause: 'Wrong branch' });
    const enfin = new stepfunctions.Pass(stack, 'Finally');
    const choice = new stepfunctions.Choice(stack, 'Choice')
      .when(stepfunctions.Condition.stringEquals('$.foo', 'bar'), yes)
      .otherwise(no);

    // WHEN
    choice.afterwards().next(enfin);

    // THEN
    expect(render(choice)).toStrictEqual({
      StartAt: 'Choice',
      States: {
        Choice: {
          Type: 'Choice',
          Choices: [
            { Variable: '$.foo', StringEquals: 'bar', Next: 'Yes' },
          ],
          Default: 'No',
        },
        Yes: { Type: 'Pass', Next: 'Finally' },
        No: { Type: 'Fail', Error: 'Failure', Cause: 'Wrong branch' },
        Finally: { Type: 'Pass', End: true },
      },
    });
  }),

  test('Can include OTHERWISE transition for Choice in afterwards()', () => {
    // GIVEN
    const stack = new cdk.Stack();

    // WHEN
    const chain = new stepfunctions.Choice(stack, 'Choice')
      .when(stepfunctions.Condition.stringEquals('$.foo', 'bar'),
        new stepfunctions.Pass(stack, 'Yes'))
      .afterwards({ includeOtherwise: true })
      .next(new stepfunctions.Pass(stack, 'Finally'));

    // THEN
    expect(render(chain)).toStrictEqual({
      StartAt: 'Choice',
      States: {
        Choice: {
          Type: 'Choice',
          Choices: [
            { Variable: '$.foo', StringEquals: 'bar', Next: 'Yes' },
          ],
          Default: 'Finally',
        },
        Yes: { Type: 'Pass', Next: 'Finally' },
        Finally: { Type: 'Pass', End: true },
      },
    });

  }),

  test('State machines can have unconstrainted gotos', () => {
    // GIVEN
    const stack = new cdk.Stack();

    const one = new stepfunctions.Pass(stack, 'One');
    const two = new stepfunctions.Pass(stack, 'Two');

    // WHEN
    const chain = one.next(two).next(one);

    // THEN
    expect(render(chain)).toStrictEqual({
      StartAt: 'One',
      States: {
        One: { Type: 'Pass', Next: 'Two' },
        Two: { Type: 'Pass', Next: 'One' },
      },
    });
  }),

  test('States can have error branches', () => {
    // GIVEN
    const stack = new cdk.Stack();
    const task1 = new FakeTask(stack, 'Task1');
    const failure = new stepfunctions.Fail(stack, 'Failed', { error: 'DidNotWork', cause: 'We got stuck' });

    // WHEN
    const chain = task1.addCatch(failure);

    // THEN
    expect(render(chain)).toStrictEqual({
      StartAt: 'Task1',
      States: {
        Task1: {
          Type: 'Task',
          Resource: 'resource',
          End: true,
          Catch: [
            { ErrorEquals: ['States.ALL'], Next: 'Failed' },
          ],
        },
        Failed: {
          Type: 'Fail',
          Error: 'DidNotWork',
          Cause: 'We got stuck',
        },
      },
    });
  }),

  test('Retries and errors with a result path', () => {
    // GIVEN
    const stack = new cdk.Stack();
    const task1 = new FakeTask(stack, 'Task1');
    const failure = new stepfunctions.Fail(stack, 'Failed', { error: 'DidNotWork', cause: 'We got stuck' });

    // WHEN
    const chain = task1.addRetry({ errors: ['HTTPError'], maxAttempts: 2 }).addCatch(failure, { resultPath: '$.some_error' }).next(failure);

    // THEN
    expect(render(chain)).toStrictEqual({
      StartAt: 'Task1',
      States: {
        Task1: {
          Type: 'Task',
          Resource: 'resource',
          Catch: [{ ErrorEquals: ['States.ALL'], Next: 'Failed', ResultPath: '$.some_error' }],
          Retry: [{ ErrorEquals: ['HTTPError'], MaxAttempts: 2 }],
          Next: 'Failed',
        },
        Failed: {
          Type: 'Fail',
          Error: 'DidNotWork',
          Cause: 'We got stuck',
        },
      },
    });
  }),

  test('Can wrap chain and attach error handler', () => {
    // GIVEN
    const stack = new cdk.Stack();

    const task1 = new FakeTask(stack, 'Task1');
    const task2 = new FakeTask(stack, 'Task2');
    const errorHandler = new stepfunctions.Pass(stack, 'ErrorHandler');

    // WHEN
    const chain = task1.next(task2).toSingleState('Wrapped').addCatch(errorHandler);

    // THEN
    expect(render(chain)).toStrictEqual({
      StartAt: 'Wrapped',
      States: {
        Wrapped: {
          Type: 'Parallel',
          Branches: [
            {
              StartAt: 'Task1',
              States: {
                Task1: {
                  Type: 'Task',
                  Resource: 'resource',
                  Next: 'Task2',
                },
                Task2: {
                  Type: 'Task',
                  Resource: 'resource',
                  End: true,
                },
              },
            },
          ],
          Catch: [
            { ErrorEquals: ['States.ALL'], Next: 'ErrorHandler' },
          ],
          End: true,
        },
        ErrorHandler: { Type: 'Pass', End: true },
      },
    });
  }),

  test('Chaining does not chain onto error handler state', () => {
    // GIVEN
    const stack = new cdk.Stack();

    const task1 = new FakeTask(stack, 'Task1');
    const task2 = new FakeTask(stack, 'Task2');
    const errorHandler = new stepfunctions.Pass(stack, 'ErrorHandler');

    // WHEN
    const chain = task1.addCatch(errorHandler).next(task2);

    // THEN
    expect(render(chain)).toStrictEqual({
      StartAt: 'Task1',
      States: {
        Task1: {
          Type: 'Task',
          Resource: 'resource',
          Next: 'Task2',
          Catch: [
            { ErrorEquals: ['States.ALL'], Next: 'ErrorHandler' },
          ],
        },
        Task2: { Type: 'Task', Resource: 'resource', End: true },
        ErrorHandler: { Type: 'Pass', End: true },
      },
    });
  }),

  test('Chaining does not chain onto error handler, extended', () => {
    // GIVEN
    const stack = new cdk.Stack();

    const task1 = new FakeTask(stack, 'Task1');
    const task2 = new FakeTask(stack, 'Task2');
    const task3 = new FakeTask(stack, 'Task3');
    const errorHandler = new stepfunctions.Pass(stack, 'ErrorHandler');

    // WHEN
    const chain = task1.addCatch(errorHandler)
      .next(task2.addCatch(errorHandler))
      .next(task3.addCatch(errorHandler));

    // THEN
    const sharedTaskProps = { Type: 'Task', Resource: 'resource', Catch: [{ ErrorEquals: ['States.ALL'], Next: 'ErrorHandler' }] };
    expect(render(chain)).toStrictEqual({
      StartAt: 'Task1',
      States: {
        Task1: { Next: 'Task2', ...sharedTaskProps },
        Task2: { Next: 'Task3', ...sharedTaskProps },
        Task3: { End: true, ...sharedTaskProps },
        ErrorHandler: { Type: 'Pass', End: true },
      },
    });
  }),

  test('Error handler with a fragment', () => {
    // GIVEN
    const stack = new cdk.Stack();

    const task1 = new FakeTask(stack, 'Task1');
    const task2 = new FakeTask(stack, 'Task2');
    const errorHandler = new stepfunctions.Pass(stack, 'ErrorHandler');

    // WHEN
    task1.addCatch(errorHandler)
      .next(new SimpleChain(stack, 'Chain').catch(errorHandler))
      .next(task2.addCatch(errorHandler));
  }),

  test('Can merge state machines with shared states', () => {
    // GIVEN
    const stack = new cdk.Stack();

    const task1 = new FakeTask(stack, 'Task1');
    const task2 = new FakeTask(stack, 'Task2');
    const failure = new stepfunctions.Fail(stack, 'Failed', { error: 'DidNotWork', cause: 'We got stuck' });

    // WHEN
    task1.addCatch(failure);
    task2.addCatch(failure);

    task1.next(task2);

    // THEN
    expect(render(task1)).toStrictEqual({
      StartAt: 'Task1',
      States: {
        Task1: {
          Type: 'Task',
          Resource: 'resource',
          Next: 'Task2',
          Catch: [
            { ErrorEquals: ['States.ALL'], Next: 'Failed' },
          ],
        },
        Task2: {
          Type: 'Task',
          Resource: 'resource',
          End: true,
          Catch: [
            { ErrorEquals: ['States.ALL'], Next: 'Failed' },
          ],
        },
        Failed: {
          Type: 'Fail',
          Error: 'DidNotWork',
          Cause: 'We got stuck',
        },
      },
    });
  }),

  test('No duplicate state IDs', () => {
    // GIVEN
    const stack = new cdk.Stack();
    const intermediateParent = new Construct(stack, 'Parent');

    const state1 = new stepfunctions.Pass(stack, 'State');
    const state2 = new stepfunctions.Pass(intermediateParent, 'State');

    state1.next(state2);

    // WHEN
    expect(() => render(state1)).toThrow();
  }),

  test('No duplicate state IDs even across Parallel branches', () => {
    // GIVEN
    const stack = new cdk.Stack();
    const intermediateParent = new Construct(stack, 'Parent');

    const state1 = new stepfunctions.Pass(stack, 'State');
    const state2 = new stepfunctions.Pass(intermediateParent, 'State');

    const parallel = new stepfunctions.Parallel(stack, 'Parallel')
      .branch(state1)
      .branch(state2);

    // WHEN
    expect(() => render(parallel)).toThrow();
  }),

  test('No cross-parallel jumps', () => {
    // GIVEN
    const stack = new cdk.Stack();
    const state1 = new stepfunctions.Pass(stack, 'State1');
    const state2 = new stepfunctions.Pass(stack, 'State2');

    expect(() => new stepfunctions.Parallel(stack, 'Parallel')
      .branch(state1.next(state2))
      .branch(state2)).toThrow();
  }),

  describe('findReachableStates', () => {

    test('Can retrieve possible states from initial state', () => {
      // GIVEN
      const stack = new cdk.Stack();
      const state1 = new stepfunctions.Pass(stack, 'State1');
      const state2 = new stepfunctions.Pass(stack, 'State2');
      const state3 = new stepfunctions.Pass(stack, 'State3');

      const definition = state1
        .next(state2)
        .next(state3);

      // WHEN
      const states = stepfunctions.State.findReachableStates(definition.startState);

      // THEN
      expect(state1.id).toStrictEqual(states[0].id);
      expect(state2.id).toStrictEqual(states[1].id);
      expect(state3.id).toStrictEqual(states[2].id);
    });

    test('Does not retrieve unreachable states', () => {
      // GIVEN
      const stack = new cdk.Stack();
      const state1 = new stepfunctions.Pass(stack, 'State1');
      const state2 = new stepfunctions.Pass(stack, 'State2');
      const state3 = new stepfunctions.Pass(stack, 'State3');

      state1.next(state2).next(state3);

      // WHEN
      const states = stepfunctions.State.findReachableStates(state2);

      // THEN
      expect(state2.id).toStrictEqual(states[0].id);
      expect(state3.id).toStrictEqual(states[1].id);
      expect(states.length).toStrictEqual(2);
    });

    test('Works with Choice and Parallel states', () => {
      // GIVEN
      const stack = new cdk.Stack();
      const state1 = new stepfunctions.Choice(stack, 'MainChoice');
      const stateCA = new stepfunctions.Pass(stack, 'StateA');
      const stateCB = new stepfunctions.Pass(stack, 'StateB');
      const statePA = new stepfunctions.Pass(stack, 'ParallelA');
      const statePB = new stepfunctions.Pass(stack, 'ParallelB');
      const state2 = new stepfunctions.Parallel(stack, 'RunParallel');
      const state3 = new stepfunctions.Pass(stack, 'FinalState');
      state2.branch(statePA);
      state2.branch(statePB);
      state1.when(stepfunctions.Condition.stringEquals('$.myInput', 'A' ), stateCA);
      state1.when(stepfunctions.Condition.stringEquals('$.myInput', 'B'), stateCB);
      stateCA.next(state2);
      state2.next(state3);

      const definition = state1.otherwise(stateCA);

      // WHEN
      const statesFromStateCB = stepfunctions.State.findReachableStates(stateCB);
      const statesFromState1 = stepfunctions.State.findReachableStates(definition);

      // THEN
      const expectedFromState1 = [state1, stateCA, stateCB, state2, state3];
      for (let i = 0; i < expectedFromState1.length; i++) {
        expect(statesFromState1[i].id).toStrictEqual(expectedFromState1[i].id);
      }
      expect(statesFromStateCB[0].id).toStrictEqual(stateCB.id);
    });
  });
});

class ReusableStateMachine extends stepfunctions.StateMachineFragment {
  public readonly startState: stepfunctions.State;
  public readonly endStates: stepfunctions.INextable[];
  constructor(scope: Construct, id: string) {
    super(scope, id);

    const choice = new stepfunctions.Choice(this, 'Choice')
      .when(stepfunctions.Condition.stringEquals('$.branch', 'left'), new stepfunctions.Pass(this, 'Left Branch'))
      .when(stepfunctions.Condition.stringEquals('$.branch', 'right'), new stepfunctions.Pass(this, 'Right Branch'));

    this.startState = choice;
    this.endStates = choice.afterwards().endStates;
  }
}

class SimpleChain extends stepfunctions.StateMachineFragment {
  public readonly startState: stepfunctions.State;
  public readonly endStates: stepfunctions.INextable[];

<<<<<<< HEAD
  private readonly task2: stepfunctions.TaskStateBase;
  constructor(scope: constructs.Construct, id: string) {
=======
  private readonly task2: stepfunctions.Task;
  constructor(scope: Construct, id: string) {
>>>>>>> 378bab97
    super(scope, id);

    const task1 = new FakeTask(this, 'Task1');
    this.task2 = new FakeTask(this, 'Task2');

    task1.next(this.task2);

    this.startState = task1;
    this.endStates = [this.task2];
  }

  public catch(state: stepfunctions.IChainable, props?: stepfunctions.CatchProps): SimpleChain {
    this.task2.addCatch(state, props);
    return this;
  }
}

function render(sm: stepfunctions.IChainable) {
  return new cdk.Stack().resolve(new stepfunctions.StateGraph(sm.startState, 'Test Graph').toGraphJson());
}

interface FakeTaskProps extends stepfunctions.TaskStateBaseProps {
  readonly policies?: iam.PolicyStatement[];
}

class FakeTask extends stepfunctions.TaskStateBase {
  protected readonly taskMetrics?: stepfunctions.TaskMetricsConfig;
  protected readonly taskPolicies?: iam.PolicyStatement[];

  constructor(scope: Construct, id: string, props: FakeTaskProps = {}) {
    super(scope, id, props);
    this.taskPolicies = props.policies;
  }

  protected _renderTask(): any {
    return {
      Resource: 'resource',
    };
  }
}<|MERGE_RESOLUTION|>--- conflicted
+++ resolved
@@ -1,10 +1,6 @@
 import * as iam from '@aws-cdk/aws-iam';
 import * as cdk from '@aws-cdk/core';
-<<<<<<< HEAD
 import * as constructs from 'constructs';
-=======
->>>>>>> 378bab97
-import { Construct } from 'constructs';
 import * as stepfunctions from '../lib';
 
 describe('States Language', () => {
@@ -713,13 +709,8 @@
   public readonly startState: stepfunctions.State;
   public readonly endStates: stepfunctions.INextable[];
 
-<<<<<<< HEAD
   private readonly task2: stepfunctions.TaskStateBase;
   constructor(scope: constructs.Construct, id: string) {
-=======
-  private readonly task2: stepfunctions.Task;
-  constructor(scope: Construct, id: string) {
->>>>>>> 378bab97
     super(scope, id);
 
     const task1 = new FakeTask(this, 'Task1');
