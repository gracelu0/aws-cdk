{
  "name": "aws-cdk",
  "description": "CDK Toolkit, the command line tool for CDK apps",
  "version": "0.0.0",
  "bin": {
    "cdk": "bin/cdk"
  },
  "scripts": {
    "build": "cdk-build",
    "watch": "cdk-watch",
    "lint": "cdk-lint",
    "pkglint": "pkglint -f",
    "test": "cdk-test",
    "integ": "jest --testMatch '**/?(*.)+(integ-test).js'",
    "package": "cdk-package",
    "build+test+package": "yarn build+test && yarn package",
    "build+test": "yarn build && yarn test",
    "integ-cli": "npm run integ-cli-regression && npm run integ-cli-no-regression",
    "integ-cli-regression": "npm run integ-cli-regression-latest-release && npm run integ-cli-regression-latest-code",
    "integ-cli-regression-latest-release": "test/integ/run-against-dist test/integ/test-cli-regression-against-latest-release.sh",
    "integ-cli-regression-latest-code": "test/integ/run-against-dist test/integ/test-cli-regression-against-current-code.sh",
    "integ-cli-no-regression": "test/integ/run-against-repo test/integ/cli/test.sh",
    "integ-init": "test/integ/run-against-dist test/integ/init/test-all.sh",
    "gen": "./generate.sh"
  },
  "cdk-build": {
    "jest": true
  },
  "cdk-package": {
    "shrinkWrap": true
  },
  "author": {
    "name": "Amazon Web Services",
    "url": "https://aws.amazon.com",
    "organization": true
  },
  "license": "Apache-2.0",
  "devDependencies": {
    "@aws-cdk/core": "0.0.0",
    "@octokit/rest": "^18.5.3",
    "@types/archiver": "^5.1.0",
    "@types/fs-extra": "^8.1.1",
    "@types/glob": "^7.1.3",
    "@types/jest": "^26.0.23",
    "@types/minimatch": "^3.0.4",
    "@types/mockery": "^1.4.29",
    "@types/node": "^10.17.60",
    "@types/promptly": "^3.0.1",
    "@types/semver": "^7.3.6",
    "@types/sinon": "^9.0.11",
    "@types/table": "^6.0.0",
    "@types/uuid": "^8.3.0",
    "@types/wrap-ansi": "^3.0.0",
    "@types/yargs": "^15.0.13",
    "aws-sdk-mock": "^5.1.0",
    "cdk-build-tools": "0.0.0",
    "jest": "^26.6.3",
    "make-runnable": "^1.3.9",
    "mockery": "^2.1.0",
    "nock": "^13.0.11",
    "pkglint": "0.0.0",
    "sinon": "^9.2.4",
    "ts-jest": "^26.5.6",
<<<<<<< HEAD
    "ts-mock-imports": "^1.3.7",
=======
    "ts-mock-imports": "^1.3.4",
    "constructs": "^10.0.0",
>>>>>>> 292a4b65
    "xml-js": "^1.6.11"
  },
  "dependencies": {
    "@aws-cdk/cloud-assembly-schema": "0.0.0",
    "@aws-cdk/cloudformation-diff": "0.0.0",
    "@aws-cdk/cx-api": "0.0.0",
    "@aws-cdk/region-info": "0.0.0",
    "archiver": "^5.3.0",
    "aws-sdk": "^2.848.0",
    "camelcase": "^6.2.0",
    "cdk-assets": "0.0.0",
    "colors": "^1.4.0",
    "decamelize": "^5.0.0",
    "fs-extra": "^9.1.0",
    "glob": "^7.1.7",
    "json-diff": "^0.5.4",
    "minimatch": ">=3.0",
    "promptly": "^3.2.0",
    "proxy-agent": "^4.0.1",
    "semver": "^7.3.5",
    "source-map-support": "^0.5.19",
    "table": "^6.7.1",
    "uuid": "^8.3.2",
    "wrap-ansi": "^7.0.0",
    "yaml": "1.10.2",
    "yargs": "^16.2.0"
  },
  "repository": {
    "url": "https://github.com/aws/aws-cdk.git",
    "type": "git",
    "directory": "packages/aws-cdk"
  },
  "keywords": [
    "aws",
    "cdk"
  ],
  "homepage": "https://github.com/aws/aws-cdk",
  "engines": {
    "node": ">= 10.13.0 <13 || >=13.7.0"
  },
  "nozem": {
    "ostools": [
      "git",
      "date",
      "cat",
      "dotnet",
      "mvn",
      "npm"
    ],
    "env": {
      "CODEBUILD_RESOLVED_SOURCE_VERSION": "|nzm-build"
    }
  },
  "stability": "stable",
  "maturity": "stable",
  "publishConfig": {
    "tag": "next"
  }
}<|MERGE_RESOLUTION|>--- conflicted
+++ resolved
@@ -2,6 +2,8 @@
   "name": "aws-cdk",
   "description": "CDK Toolkit, the command line tool for CDK apps",
   "version": "0.0.0",
+  "main": "lib/index.js",
+  "types": "lib/index.d.ts",
   "bin": {
     "cdk": "bin/cdk"
   },
@@ -61,12 +63,8 @@
     "pkglint": "0.0.0",
     "sinon": "^9.2.4",
     "ts-jest": "^26.5.6",
-<<<<<<< HEAD
     "ts-mock-imports": "^1.3.7",
-=======
-    "ts-mock-imports": "^1.3.4",
     "constructs": "^10.0.0",
->>>>>>> 292a4b65
     "xml-js": "^1.6.11"
   },
   "dependencies": {
@@ -108,14 +106,7 @@
     "node": ">= 10.13.0 <13 || >=13.7.0"
   },
   "nozem": {
-    "ostools": [
-      "git",
-      "date",
-      "cat",
-      "dotnet",
-      "mvn",
-      "npm"
-    ],
+    "ostools": ["git", "date", "cat", "dotnet", "mvn", "npm"],
     "env": {
       "CODEBUILD_RESOLVED_SOURCE_VERSION": "|nzm-build"
     }
